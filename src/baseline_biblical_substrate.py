--- conflicted
+++ resolved
@@ -486,31 +486,11 @@
         self.analysis_count = 0
         self.last_analysis_time = 0
 
-<<<<<<< HEAD
         self.inversion_keywords = self._initialize_inversion_keywords()
         self.context_profiles = {
             "financial": FINANCIAL_CONTEXT_PROFILE
         }
         self._is_analyzing_ice = False
-=======
-    def _initialize_inversion_keywords(self) -> Dict[str, str]:
-        """Keywords that trigger coordinate inversion."""
-        return {
-            'hate': 'love',
-            'hatred': 'love',
-            'deceit': 'truth',
-            'deception': 'truth',
-            'dishonesty': 'honesty',
-            'despair': 'hope',
-            'hopelessness': 'hope',
-            'injustice': 'justice',
-            'unfairness': 'fairness',
-            'weakness': 'strength',
-            'powerlessness': 'power',
-            'foolishness': 'wisdom',
-            'ignorance': 'knowledge'
-        }
->>>>>>> a59beba3
     
     def _initialize_inversion_keywords(self) -> Dict[str, str]:
         """Keywords that trigger coordinate inversion."""
@@ -904,7 +884,6 @@
         wisdom += modern_scores['wisdom']
         justice += modern_scores['justice']
 
-<<<<<<< HEAD
         negative_scores = self._analyze_negative_semantics(text_lower)
         love -= negative_scores['love']
         power -= negative_scores['power']
@@ -930,8 +909,6 @@
                             elif attribute == "justice":
                                 justice += weight
 
-=======
->>>>>>> a59beba3
         ice_scores = self._analyze_ice_alignment(concept_description, context)
         embedding_scores = self._analyze_embeddings(concept_description)
         love += embedding_scores['love']
