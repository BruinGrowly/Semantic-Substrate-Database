--- conflicted
+++ resolved
@@ -33,14 +33,6 @@
 
     def __init__(self, meaning_model=None):
         self.meaning_model = meaning_model
-<<<<<<< HEAD
-=======
-        self.dimension_emphasis = {
-            'Intent': {'love': 0.9, 'justice': 0.7, 'power': 0.6, 'wisdom': 0.8},
-            'Context': {'love': 0.6, 'justice': 0.8, 'power': 0.5, 'wisdom': 0.9},
-            'Execution': {'love': 0.5, 'justice': 0.7, 'power': 0.9, 'wisdom': 0.6}
-        }
->>>>>>> a59beba3
 
     def process_thought(self, primary_thought: str, thought_type: ThoughtType, domain: ContextDomain) -> Dict[str, any]:
         """
