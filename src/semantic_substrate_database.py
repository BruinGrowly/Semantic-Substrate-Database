"""
<<<<<<< HEAD
SEMANTIC SUBSTRATE DATABASE v4.2 - With Definitive Type Conversion

This version includes a definitive, low-level fix to the database connection
to guarantee that all REAL columns are correctly handled as floats.
"""

import sqlite3
import numpy as np
from typing import Dict, List, Optional

from .meaning_model import MeaningModel

def convert_real_to_float(value):
    """Definitive converter to handle REAL data type issues."""
    try:
        # First, try to decode if it's a byte string
        if isinstance(value, bytes):
            value = value.decode('utf-8')
        return float(value)
    except (ValueError, TypeError, UnicodeDecodeError):
        # Fallback for any conversion error
        return 0.0

class SemanticSubstrateDatabase:
    """
    The definitive Semantic Database Engine, with guaranteed data type correctness.
=======
SEMANTIC SUBSTRATE DATABASE v3.0 - Meaning-Model Centric

A revolutionary database system that stores and queries semantic meaning using
the new MeaningModel with a 4D divine coordinate system. This version has been
refactored to remove all dependencies on the old, flawed engine.
"""

import sqlite3
import json
import math
from typing import Dict, List, Tuple, Optional, Any, Union
from datetime import datetime
from .meaning_model import MeaningModel

class BiblicalCoordinates:
    """
    A simple data class to hold the 4D coordinates.
    This is to maintain compatibility with the original structure.
    """
    def __init__(self, love, power, wisdom, justice):
        self.love = love
        self.power = power
        self.wisdom = wisdom
        self.justice = justice

class SemanticSubstrateDatabase:
    """
    The refactored Semantic Database Engine.

    This version uses the MeaningModel for all semantic calculations, ensuring
    that the database is truly meaning-based from the ground up.
>>>>>>> 1123d668
    """

    def __init__(self, db_path: str = "semantic_substrate.db"):
        self.db_path = db_path
        self.conn = None
        self.meaning_model = MeaningModel()
        self._initialize_database()
<<<<<<< HEAD
        print(f"[SEMANTIC DB] Initialized at {db_path}")
        print(f"[SEMANTIC DB] Using Definitive MeaningModel v4.0 with Sentence Embeddings.")

    def _initialize_database(self):
        """Create database schema with a definitive type converter."""
        # Definitive Fix: Register a custom converter for the REAL type
        sqlite3.register_converter("REAL", convert_real_to_float)

        # Use PARSE_DECLTYPES to ensure the converter is used
        self.conn = sqlite3.connect(self.db_path, detect_types=sqlite3.PARSE_DECLTYPES)
=======

        print(f"[SEMANTIC DB] Initialized at {db_path}")
        print(f"[SEMANTIC DB] Using MeaningModel for all semantic calculations.")

    def _initialize_database(self):
        """Create database schema."""
        self.conn = sqlite3.connect(self.db_path)
>>>>>>> 1123d668
        self.conn.row_factory = sqlite3.Row
        cursor = self.conn.cursor()

        cursor.execute("""
            CREATE TABLE IF NOT EXISTS semantic_coordinates (
                id INTEGER PRIMARY KEY AUTOINCREMENT,
<<<<<<< HEAD
                concept_text TEXT NOT NULL UNIQUE,
                context TEXT,
=======
                concept_text TEXT NOT NULL,
                context TEXT NOT NULL,
>>>>>>> 1123d668
                love REAL NOT NULL,
                power REAL NOT NULL,
                wisdom REAL NOT NULL,
                justice REAL NOT NULL,
<<<<<<< HEAD
                embedding BLOB
            )
        """)

        self.conn.commit()
        print("[SEMANTIC DB] Database schema initialized with definitive type converter.")

    def store_concept(self, text: str, context: str = None) -> int:
        """Stores a concept with coordinates and embedding."""
        coords = self.meaning_model.calculate_coordinates(text)
        embedding = self.meaning_model.model.encode(text)

        cursor = self.conn.cursor()
=======
                divine_resonance REAL,
                distance_from_jehovah REAL,
                biblical_balance REAL,
                created_at TIMESTAMP DEFAULT CURRENT_TIMESTAMP,
                updated_at TIMESTAMP DEFAULT CURRENT_TIMESTAMP,
                UNIQUE(concept_text, context)
            )
        """)

        cursor.execute("CREATE INDEX IF NOT EXISTS idx_concept_text ON semantic_coordinates(concept_text)")
        cursor.execute("CREATE INDEX IF NOT EXISTS idx_context ON semantic_coordinates(context)")

        self.conn.commit()
        print("[SEMANTIC DB] Database schema initialized")

    def store_concept(self, text: str, context: str = "biblical") -> int:
        """
        Store a concept with its semantic coordinates, calculated by the MeaningModel.
        """
        coords = self.meaning_model.calculate_coordinates(text, context)
        return self._store_concept_with_coordinates(text, context, coords)

    def _store_concept_with_coordinates(self, text: str, context: str, coords: Dict[str, float]) -> int:
        """
        Stores a concept with the given coordinates.
        """
        cursor = self.conn.cursor()

        divine_resonance = self.meaning_model.divine_resonance(coords)
        distance_from_jehovah = self.meaning_model.distance_from_jehovah(coords)
        biblical_balance = self.meaning_model.biblical_balance(coords)

>>>>>>> 1123d668
        cursor.execute("""
            INSERT INTO semantic_coordinates (concept_text, context, love, power, wisdom, justice, embedding)
            VALUES (?, ?, ?, ?, ?, ?, ?)
            ON CONFLICT(concept_text) DO UPDATE SET
                love=excluded.love,
                power=excluded.power,
                wisdom=excluded.wisdom,
                justice=excluded.justice,
<<<<<<< HEAD
                embedding=excluded.embedding
        """, (text, context, coords['love'], coords['power'], coords['wisdom'], coords['justice'], embedding.tobytes()))

        cursor.execute("SELECT id FROM semantic_coordinates WHERE concept_text = ?", (text,))
        concept_id = cursor.fetchone()[0]
        self.conn.commit()
        return concept_id

    def get_concept(self, text: str) -> Optional[dict]:
        """Retrieves a concept from the database."""
        cursor = self.conn.cursor()
        cursor.execute("SELECT * FROM semantic_coordinates WHERE concept_text = ?", (text,))
=======
                divine_resonance=excluded.divine_resonance,
                distance_from_jehovah=excluded.distance_from_jehovah,
                biblical_balance=excluded.biblical_balance,
                updated_at=CURRENT_TIMESTAMP
        """, (text, context, coords['love'], coords['power'], coords['wisdom'], coords['justice'],
              divine_resonance, distance_from_jehovah, biblical_balance))

        cursor.execute("SELECT id FROM semantic_coordinates WHERE concept_text = ? AND context = ?", (text, context))
        concept_id = cursor.fetchone()[0]

        self.conn.commit()

        return concept_id

    def update_concept_coordinates(self, concept_id: int, coords: Dict[str, float]):
        """
        Updates the coordinates of an existing concept.
        """
        cursor = self.conn.cursor()

        divine_resonance = self.meaning_model.divine_resonance(coords)
        distance_from_jehovah = self.meaning_model.distance_from_jehovah(coords)
        biblical_balance = self.meaning_model.biblical_balance(coords)

        cursor.execute("""
            UPDATE semantic_coordinates
            SET love = ?, power = ?, wisdom = ?, justice = ?,
                divine_resonance = ?, distance_from_jehovah = ?, biblical_balance = ?,
                updated_at = CURRENT_TIMESTAMP
            WHERE id = ?
        """, (coords['love'], coords['power'], coords['wisdom'], coords['justice'],
              divine_resonance, distance_from_jehovah, biblical_balance, concept_id))

        self.conn.commit()

    def get_concept(self, text: str, context: str) -> Optional[dict]:
        """
        Retrieves a concept from the database.
        """
        cursor = self.conn.cursor()
        cursor.execute("SELECT * FROM semantic_coordinates WHERE concept_text = ? AND context = ?", (text, context))
        row = cursor.fetchone()
        return dict(row) if row else None

    def _get_coordinates_by_id(self, concept_id: int) -> Optional[Dict[str, float]]:
        """Helper to get coordinates by ID"""
        cursor = self.conn.cursor()
        cursor.execute("SELECT love, power, wisdom, justice FROM semantic_coordinates WHERE id = ?", (concept_id,))
>>>>>>> 1123d668
        row = cursor.fetchone()
        if row:
            return {'love': row[0], 'power': row[1], 'wisdom': row[2], 'justice': row[3]}
        return None

<<<<<<< HEAD
    def _get_coordinates_by_id(self, concept_id: int) -> Optional[Dict[str, float]]:
        """Helper to get coordinates by ID"""
        cursor = self.conn.cursor()
        cursor.execute("SELECT love, power, wisdom, justice FROM semantic_coordinates WHERE id = ?", (concept_id,))
        row = cursor.fetchone()
        if row:
            return {'love': row[0], 'power': row[1], 'wisdom': row[2], 'justice': row[3]}
        return None

    def search_semantic(self, query_text: str, limit: int = 10) -> List[dict]:
        """Performs a true semantic search using vector similarity."""
        query_embedding = self.meaning_model.model.encode(query_text)

        cursor = self.conn.cursor()
        cursor.execute("SELECT id, concept_text, love, power, wisdom, justice, embedding FROM semantic_coordinates")
=======
    def query_by_proximity(self, target_coords_dict: dict, max_distance: float = 0.5, context: Optional[str] = None, limit: int = 10) -> List[dict]:
        """
        Find concepts near a point in semantic space.
        """
        cursor = self.conn.cursor()

        if context:
            cursor.execute("SELECT * FROM semantic_coordinates WHERE context = ?", (context,))
        else:
            cursor.execute("SELECT * FROM semantic_coordinates")
>>>>>>> 1123d668

        results = []
        for row in cursor.fetchall():
            concept = dict(row)
<<<<<<< HEAD
            db_embedding = np.frombuffer(row['embedding'], dtype=np.float32)
            similarity = self.meaning_model._cosine_similarity(query_embedding, db_embedding)
            concept['semantic_similarity'] = similarity
            results.append(concept)

        results.sort(key=lambda x: x['semantic_similarity'], reverse=True)
        return results[:limit]

=======
            coords = {'love': concept['love'], 'power': concept['power'], 'wisdom': concept['wisdom'], 'justice': concept['justice']}

            distance = self.meaning_model.semantic_distance(target_coords_dict, coords)

            if distance <= max_distance:
                concept['semantic_distance'] = distance
                results.append(concept)

        results.sort(key=lambda x: x['semantic_distance'])
        return results[:limit]

    def search_semantic(self, query_text: str, context: str = "biblical", limit: int = 10) -> List[dict]:
        """
        Semantic search: Analyze query and find similar concepts.
        """
        query_coords = self.meaning_model.calculate_coordinates(query_text, context)
        results = self.query_by_proximity(query_coords, max_distance=1.0, context=context, limit=limit)

        for result in results:
            result['semantic_similarity'] = 1.0 - (result['semantic_distance'] / 2.0)

        results.sort(key=lambda x: x['semantic_similarity'], reverse=True)
        return results

>>>>>>> 1123d668
    def close(self):
        if self.conn:
            self.conn.close()

    def __enter__(self):
        return self

    def __exit__(self, exc_type, exc_val, exc_tb):
        self.close()<|MERGE_RESOLUTION|>--- conflicted
+++ resolved
@@ -1,32 +1,4 @@
 """
-<<<<<<< HEAD
-SEMANTIC SUBSTRATE DATABASE v4.2 - With Definitive Type Conversion
-
-This version includes a definitive, low-level fix to the database connection
-to guarantee that all REAL columns are correctly handled as floats.
-"""
-
-import sqlite3
-import numpy as np
-from typing import Dict, List, Optional
-
-from .meaning_model import MeaningModel
-
-def convert_real_to_float(value):
-    """Definitive converter to handle REAL data type issues."""
-    try:
-        # First, try to decode if it's a byte string
-        if isinstance(value, bytes):
-            value = value.decode('utf-8')
-        return float(value)
-    except (ValueError, TypeError, UnicodeDecodeError):
-        # Fallback for any conversion error
-        return 0.0
-
-class SemanticSubstrateDatabase:
-    """
-    The definitive Semantic Database Engine, with guaranteed data type correctness.
-=======
 SEMANTIC SUBSTRATE DATABASE v3.0 - Meaning-Model Centric
 
 A revolutionary database system that stores and queries semantic meaning using
@@ -58,7 +30,6 @@
 
     This version uses the MeaningModel for all semantic calculations, ensuring
     that the database is truly meaning-based from the ground up.
->>>>>>> 1123d668
     """
 
     def __init__(self, db_path: str = "semantic_substrate.db"):
@@ -66,18 +37,6 @@
         self.conn = None
         self.meaning_model = MeaningModel()
         self._initialize_database()
-<<<<<<< HEAD
-        print(f"[SEMANTIC DB] Initialized at {db_path}")
-        print(f"[SEMANTIC DB] Using Definitive MeaningModel v4.0 with Sentence Embeddings.")
-
-    def _initialize_database(self):
-        """Create database schema with a definitive type converter."""
-        # Definitive Fix: Register a custom converter for the REAL type
-        sqlite3.register_converter("REAL", convert_real_to_float)
-
-        # Use PARSE_DECLTYPES to ensure the converter is used
-        self.conn = sqlite3.connect(self.db_path, detect_types=sqlite3.PARSE_DECLTYPES)
-=======
 
         print(f"[SEMANTIC DB] Initialized at {db_path}")
         print(f"[SEMANTIC DB] Using MeaningModel for all semantic calculations.")
@@ -85,39 +44,18 @@
     def _initialize_database(self):
         """Create database schema."""
         self.conn = sqlite3.connect(self.db_path)
->>>>>>> 1123d668
         self.conn.row_factory = sqlite3.Row
         cursor = self.conn.cursor()
 
         cursor.execute("""
             CREATE TABLE IF NOT EXISTS semantic_coordinates (
                 id INTEGER PRIMARY KEY AUTOINCREMENT,
-<<<<<<< HEAD
-                concept_text TEXT NOT NULL UNIQUE,
-                context TEXT,
-=======
                 concept_text TEXT NOT NULL,
                 context TEXT NOT NULL,
->>>>>>> 1123d668
                 love REAL NOT NULL,
                 power REAL NOT NULL,
                 wisdom REAL NOT NULL,
                 justice REAL NOT NULL,
-<<<<<<< HEAD
-                embedding BLOB
-            )
-        """)
-
-        self.conn.commit()
-        print("[SEMANTIC DB] Database schema initialized with definitive type converter.")
-
-    def store_concept(self, text: str, context: str = None) -> int:
-        """Stores a concept with coordinates and embedding."""
-        coords = self.meaning_model.calculate_coordinates(text)
-        embedding = self.meaning_model.model.encode(text)
-
-        cursor = self.conn.cursor()
-=======
                 divine_resonance REAL,
                 distance_from_jehovah REAL,
                 biblical_balance REAL,
@@ -150,7 +88,6 @@
         distance_from_jehovah = self.meaning_model.distance_from_jehovah(coords)
         biblical_balance = self.meaning_model.biblical_balance(coords)
 
->>>>>>> 1123d668
         cursor.execute("""
             INSERT INTO semantic_coordinates (concept_text, context, love, power, wisdom, justice, embedding)
             VALUES (?, ?, ?, ?, ?, ?, ?)
@@ -159,20 +96,6 @@
                 power=excluded.power,
                 wisdom=excluded.wisdom,
                 justice=excluded.justice,
-<<<<<<< HEAD
-                embedding=excluded.embedding
-        """, (text, context, coords['love'], coords['power'], coords['wisdom'], coords['justice'], embedding.tobytes()))
-
-        cursor.execute("SELECT id FROM semantic_coordinates WHERE concept_text = ?", (text,))
-        concept_id = cursor.fetchone()[0]
-        self.conn.commit()
-        return concept_id
-
-    def get_concept(self, text: str) -> Optional[dict]:
-        """Retrieves a concept from the database."""
-        cursor = self.conn.cursor()
-        cursor.execute("SELECT * FROM semantic_coordinates WHERE concept_text = ?", (text,))
-=======
                 divine_resonance=excluded.divine_resonance,
                 distance_from_jehovah=excluded.distance_from_jehovah,
                 biblical_balance=excluded.biblical_balance,
@@ -221,29 +144,11 @@
         """Helper to get coordinates by ID"""
         cursor = self.conn.cursor()
         cursor.execute("SELECT love, power, wisdom, justice FROM semantic_coordinates WHERE id = ?", (concept_id,))
->>>>>>> 1123d668
         row = cursor.fetchone()
         if row:
             return {'love': row[0], 'power': row[1], 'wisdom': row[2], 'justice': row[3]}
         return None
 
-<<<<<<< HEAD
-    def _get_coordinates_by_id(self, concept_id: int) -> Optional[Dict[str, float]]:
-        """Helper to get coordinates by ID"""
-        cursor = self.conn.cursor()
-        cursor.execute("SELECT love, power, wisdom, justice FROM semantic_coordinates WHERE id = ?", (concept_id,))
-        row = cursor.fetchone()
-        if row:
-            return {'love': row[0], 'power': row[1], 'wisdom': row[2], 'justice': row[3]}
-        return None
-
-    def search_semantic(self, query_text: str, limit: int = 10) -> List[dict]:
-        """Performs a true semantic search using vector similarity."""
-        query_embedding = self.meaning_model.model.encode(query_text)
-
-        cursor = self.conn.cursor()
-        cursor.execute("SELECT id, concept_text, love, power, wisdom, justice, embedding FROM semantic_coordinates")
-=======
     def query_by_proximity(self, target_coords_dict: dict, max_distance: float = 0.5, context: Optional[str] = None, limit: int = 10) -> List[dict]:
         """
         Find concepts near a point in semantic space.
@@ -254,21 +159,10 @@
             cursor.execute("SELECT * FROM semantic_coordinates WHERE context = ?", (context,))
         else:
             cursor.execute("SELECT * FROM semantic_coordinates")
->>>>>>> 1123d668
 
         results = []
         for row in cursor.fetchall():
             concept = dict(row)
-<<<<<<< HEAD
-            db_embedding = np.frombuffer(row['embedding'], dtype=np.float32)
-            similarity = self.meaning_model._cosine_similarity(query_embedding, db_embedding)
-            concept['semantic_similarity'] = similarity
-            results.append(concept)
-
-        results.sort(key=lambda x: x['semantic_similarity'], reverse=True)
-        return results[:limit]
-
-=======
             coords = {'love': concept['love'], 'power': concept['power'], 'wisdom': concept['wisdom'], 'justice': concept['justice']}
 
             distance = self.meaning_model.semantic_distance(target_coords_dict, coords)
@@ -293,7 +187,6 @@
         results.sort(key=lambda x: x['semantic_similarity'], reverse=True)
         return results
 
->>>>>>> 1123d668
     def close(self):
         if self.conn:
             self.conn.close()
