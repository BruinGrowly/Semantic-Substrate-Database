"""
SEMANTIC SUBSTRATE DATABASE v3.0 - Meaning-Model Centric

A revolutionary database system that stores and queries semantic meaning using
the new MeaningModel with a 4D divine coordinate system. This version has been
refactored to remove all dependencies on the old, flawed engine.
"""

import sqlite3
import json
import math
from typing import Dict, List, Tuple, Optional, Any, Union
from datetime import datetime
from src.meaning_model import MeaningModel
from src.logger_config import get_logger
from src.ice_framework import ICEFramework
from src.baseline_biblical_substrate import BiblicalSemanticSubstrate

# Initialize logger
logger = get_logger(__name__)

class BiblicalCoordinates:
    """
    A simple data class to hold the 4D coordinates.
    This is to maintain compatibility with the original structure.
    """
    def __init__(self, love, power, wisdom, justice):
        self.love = love
        self.power = power
        self.wisdom = wisdom
        self.justice = justice

class SemanticSubstrateDatabase:
    """
    The refactored Semantic Database Engine.

    This version uses the MeaningModel for all semantic calculations, ensuring
    that the database is truly meaning-based from the ground up.
    """

    def __init__(self, db_path: str = "semantic_substrate.db", meaning_model: Optional[MeaningModel] = None):
        self.db_path = db_path
        self.conn = None
<<<<<<< HEAD
        self.meaning_model = meaning_model if meaning_model else MeaningModel()
=======

        # Setup dependency injection for MeaningModel
        ice_framework = ICEFramework()
        semantic_engine = BiblicalSemanticSubstrate(ice_framework)
        meaning_model = MeaningModel(semantic_engine)
        ice_framework.meaning_model = meaning_model
        self.meaning_model = meaning_model

>>>>>>> a59beba3
        self._initialize_database()

        logger.info(f"Semantic database initialized at {db_path}")
        logger.info("Using MeaningModel for all semantic calculations")

    def _initialize_database(self):
        """Create database schema."""
        self.conn = sqlite3.connect(self.db_path)
        self.conn.row_factory = sqlite3.Row
        cursor = self.conn.cursor()

        cursor.execute("""
            CREATE TABLE IF NOT EXISTS semantic_coordinates (
                id INTEGER PRIMARY KEY AUTOINCREMENT,
                concept_text TEXT NOT NULL,
                context TEXT NOT NULL,
                love REAL NOT NULL,
                power REAL NOT NULL,
                wisdom REAL NOT NULL,
                justice REAL NOT NULL,
                divine_resonance REAL,
                distance_from_jehovah REAL,
                biblical_balance REAL,
                created_at TIMESTAMP DEFAULT CURRENT_TIMESTAMP,
                updated_at TIMESTAMP DEFAULT CURRENT_TIMESTAMP,
                UNIQUE(concept_text, context)
            )
        """)

        cursor.execute("CREATE INDEX IF NOT EXISTS idx_concept_text ON semantic_coordinates(concept_text)")
        cursor.execute("CREATE INDEX IF NOT EXISTS idx_context ON semantic_coordinates(context)")

        self.conn.commit()
        logger.info("Database schema initialized successfully")

    def store_concept(self, text: str, context: str = "biblical") -> int:
        """
        Store a concept with its semantic coordinates, calculated by the MeaningModel.
        """
        coords = self.meaning_model.calculate_coordinates(text, context)
        return self._store_concept_with_coordinates(text, context, coords)

    def _store_concept_with_coordinates(
        self,
        text: str,
        context: str,
        coords: Dict[str, float]
    ) -> int:
        """
        Stores a concept with the given coordinates.
        """
        cursor = self.conn.cursor()

        divine_resonance = self.meaning_model.divine_resonance(coords)
        distance_from_jehovah = self.meaning_model.distance_from_jehovah(coords)
        biblical_balance = self.meaning_model.biblical_balance(coords)

        cursor.execute("""
            INSERT INTO semantic_coordinates
            (concept_text, context, love, power, wisdom, justice,
             divine_resonance, distance_from_jehovah, biblical_balance)
            VALUES (?, ?, ?, ?, ?, ?, ?, ?, ?)
            ON CONFLICT(concept_text, context) DO UPDATE SET
                love=excluded.love,
                power=excluded.power,
                wisdom=excluded.wisdom,
                justice=excluded.justice,
                divine_resonance=excluded.divine_resonance,
                distance_from_jehovah=excluded.distance_from_jehovah,
                biblical_balance=excluded.biblical_balance,
                updated_at=CURRENT_TIMESTAMP
        """, (text, context, coords['love'], coords['power'], coords['wisdom'], coords['justice'],
              divine_resonance, distance_from_jehovah, biblical_balance))

        cursor.execute("SELECT id FROM semantic_coordinates WHERE concept_text = ? AND context = ?", (text, context))
        row = cursor.fetchone()
        if not row:
            raise ValueError(f"Failed to retrieve concept after insertion: '{text}' in context '{context}'")
        concept_id = row[0]

        self.conn.commit()

        return concept_id

    def update_concept_coordinates(self, concept_id: int, coords: Dict[str, float]):
        """
        Updates the coordinates of an existing concept.
        """
        cursor = self.conn.cursor()

        divine_resonance = self.meaning_model.divine_resonance(coords)
        distance_from_jehovah = self.meaning_model.distance_from_jehovah(coords)
        biblical_balance = self.meaning_model.biblical_balance(coords)

        cursor.execute("""
            UPDATE semantic_coordinates
            SET love = ?, power = ?, wisdom = ?, justice = ?,
                divine_resonance = ?, distance_from_jehovah = ?, biblical_balance = ?,
                updated_at = CURRENT_TIMESTAMP
            WHERE id = ?
        """, (coords['love'], coords['power'], coords['wisdom'], coords['justice'],
              divine_resonance, distance_from_jehovah, biblical_balance, concept_id))

        self.conn.commit()

    def get_concept(self, text: str, context: str) -> Optional[dict]:
        """
        Retrieves a concept from the database.
        """
        cursor = self.conn.cursor()
        cursor.execute("SELECT * FROM semantic_coordinates WHERE concept_text = ? AND context = ?", (text, context))
        row = cursor.fetchone()
        return dict(row) if row else None

    def _get_coordinates_by_id(self, concept_id: int) -> Optional[Dict[str, float]]:
        """Helper to get coordinates by ID"""
        cursor = self.conn.cursor()
        cursor.execute("SELECT love, power, wisdom, justice FROM semantic_coordinates WHERE id = ?", (concept_id,))
        row = cursor.fetchone()
        if row:
            return {'love': row[0], 'power': row[1], 'wisdom': row[2], 'justice': row[3]}
        return None

    def query_by_proximity(self, target_coords_dict: dict, max_distance: float = 0.5, context: Optional[str] = None, limit: int = 10) -> List[dict]:
        """
        Find concepts near a point in semantic space.
        """
        cursor = self.conn.cursor()

        if context:
            cursor.execute("SELECT * FROM semantic_coordinates WHERE context = ?", (context,))
        else:
            cursor.execute("SELECT * FROM semantic_coordinates")

        results = []
        for row in cursor.fetchall():
            concept = dict(row)
            coords = {'love': concept['love'], 'power': concept['power'], 'wisdom': concept['wisdom'], 'justice': concept['justice']}

            distance = self.meaning_model.semantic_distance(target_coords_dict, coords)

            if distance <= max_distance:
                concept['semantic_distance'] = distance
                results.append(concept)

        results.sort(key=lambda x: x['semantic_distance'])
        return results[:limit]

    def search_semantic(self, query_text: str, context: str = "biblical", limit: int = 10) -> List[dict]:
        """
        Semantic search: Analyze query and find similar concepts.
        """
        query_coords = self.meaning_model.calculate_coordinates(query_text, context)
        results = self.query_by_proximity(query_coords, max_distance=1.0, context=context, limit=limit)

        for result in results:
            result['semantic_similarity'] = 1.0 - (result['semantic_distance'] / 2.0)

        results.sort(key=lambda x: x['semantic_similarity'], reverse=True)
        return results

    def close(self):
        if self.conn:
            self.conn.close()

    def __enter__(self):
        return self

    def __exit__(self, exc_type, exc_val, exc_tb):
        self.close()<|MERGE_RESOLUTION|>--- conflicted
+++ resolved
@@ -41,18 +41,7 @@
     def __init__(self, db_path: str = "semantic_substrate.db", meaning_model: Optional[MeaningModel] = None):
         self.db_path = db_path
         self.conn = None
-<<<<<<< HEAD
         self.meaning_model = meaning_model if meaning_model else MeaningModel()
-=======
-
-        # Setup dependency injection for MeaningModel
-        ice_framework = ICEFramework()
-        semantic_engine = BiblicalSemanticSubstrate(ice_framework)
-        meaning_model = MeaningModel(semantic_engine)
-        ice_framework.meaning_model = meaning_model
-        self.meaning_model = meaning_model
-
->>>>>>> a59beba3
         self._initialize_database()
 
         logger.info(f"Semantic database initialized at {db_path}")
